--- conflicted
+++ resolved
@@ -21,11 +21,7 @@
     <artifactId>gitflow-maven-plugin</artifactId>
     <packaging>maven-plugin</packaging>
     <name>gitflow-maven-plugin</name>
-<<<<<<< HEAD
-    <version>1.0.1-alpha1</version>
-=======
     <version>1.0.1-alpha2</version>
->>>>>>> 4de021ac
 
     <description>Git-Flow maven plugin, which runs Git and Maven commands from command line.</description>
  
